[package]
name = "amms"
version = "0.6.3"
edition = "2021"
license = "MIT"
description = "A library to interact with automated market makers across EVM chains."
readme = "README.md"
homepage = "https://github.com/darkforestry/amms-rs"
repository = "https://github.com/darkforestry/amms-rs"
keywords = ["ethereum", "amm", "mev"]
exclude = ["target/*", ".github/*", ".gitignore"]

[dependencies]
arraydeque = { version = "0.5", optional = true }
# artemis-core = { git = "https://github.com/paradigmxyz/artemis.git", branch = "main", optional = true }
async-trait = "0.1"
eyre = "0.6"
futures = "0.3"
lazy_static = "1.5"
num-bigfloat = "1.7"
regex = "1.10"
serde = "1.0"
serde_json = "1.0"
thiserror = "1.0"
tokio = { version = "1.38", default-features = false }
tracing = "0.1"
uniswap_v3_math = "0.5.1"
alloy = { version = "0.2", features = [
    "contract",
    "network",
    "provider-ws",
    "rpc-types-eth",
    "signer-local",
] }
<<<<<<< HEAD
rug = "1.24.1"
=======
>>>>>>> d711856b

[features]
default = ["state-space"]
state-space = ["arraydeque"]
# TODO: Uncomment this when artemis is published as a crate
# artemis = ["artemis-core"] 
artemis = []

[dev-dependencies]
rand = "0.8.5"
tracing-subscriber = "0.3"
criterion = "0.5"
tokio = { version = "1.38", default-features = false, features = [
    "rt-multi-thread",
] }
alloy = { version = "0.2", features = ["rpc-client"] }

[[bench]]
name = "state_space"
harness = false

[[bench]]
name = "uniswapv2_simulate"
harness = false

[profile.release]
opt-level = 3
lto = true
codegen-units = 1
panic = "abort"

[profile.dev]
opt-level = 3
lto = true
codegen-units = 1
debug = "full"<|MERGE_RESOLUTION|>--- conflicted
+++ resolved
@@ -32,10 +32,8 @@
     "rpc-types-eth",
     "signer-local",
 ] }
-<<<<<<< HEAD
+
 rug = "1.24.1"
-=======
->>>>>>> d711856b
 
 [features]
 default = ["state-space"]
